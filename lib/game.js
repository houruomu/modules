--- conflicted
+++ resolved
@@ -251,13 +251,10 @@
     set_flip: set_flip,
     add_listener: add_listener,
     add_tween: add_tween,
-<<<<<<< HEAD
     at_preload: at_preload,
     at_create: at_create,
-    at_update: at_update
+    at_update: at_update,
     get_preload_map: get_preload_map
-=======
->>>>>>> 86d294fd
   };
 
   let final_functions = {};
