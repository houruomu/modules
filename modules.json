<<<<<<< HEAD
{
    "repeat": {
      "tabs": [
        "Repeat"
      ]
    },
    "share": {
      "tabs": [
        "Share"
      ]
    }
  }
=======
{
  "repeat": {
    "tabs": [
      "Repeat"
    ]
  },
  "pix_n_flix": {
    "tabs": [
      "Pixnflix"
    ]
  }
}
>>>>>>> a58c40ae
<|MERGE_RESOLUTION|>--- conflicted
+++ resolved
@@ -1,4 +1,3 @@
-<<<<<<< HEAD
 {
     "repeat": {
       "tabs": [
@@ -9,19 +8,10 @@
       "tabs": [
         "Share"
       ]
+    },
+    "pix_n_flix": {
+      "tabs": [
+        "Pixnflix"
+      ]
     }
-  }
-=======
-{
-  "repeat": {
-    "tabs": [
-      "Repeat"
-    ]
-  },
-  "pix_n_flix": {
-    "tabs": [
-      "Pixnflix"
-    ]
-  }
-}
->>>>>>> a58c40ae
+  }