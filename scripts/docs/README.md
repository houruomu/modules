--- conflicted
+++ resolved
@@ -4,11 +4,8 @@
 ```
 import { thrice } from "repeat";
 ```
-<<<<<<< HEAD
+
 When evaluating such a directive, the Source Academy looks for a module with the matching name, here `repeat` in a preconfigured modules site. The Source Academy at [https://sourceacademy.org] uses the modules site [https://source-academy.github.io/modules].
-=======
-When evaluating such a directive, the Source Academy looks for a module with the matching name, here `repeat` in a preconfigured modules site. The Source Academy at [https://sourceacademy.org](https:sourceacademy.org) uses the modules site [https://source-academy.github.io/modules](https://source-academy.github.io/modules).
->>>>>>> b9e23c4f
 
 After importing functions or constants from a module, they can be used as usual.
 ```
@@ -18,10 +15,4 @@
 ```
 const thrice = f => x => f(f(f(x)));
 ```
-<<<<<<< HEAD
 Below is the list of modules available at the modules site [https://source-academy.github.io/modules].
-
-=======
-Below is the list of modules available at the modules site [https://source-academy.github.io/modules](https://source-academy.github.io/modules)
-
->>>>>>> b9e23c4f
